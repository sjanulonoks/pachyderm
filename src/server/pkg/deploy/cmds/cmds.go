package cmds

import (
	"bytes"
	"encoding/base64"
	"fmt"
	"net/url"
	"os"
	"strconv"

	"github.com/pachyderm/pachyderm/src/client/version"
	"github.com/pachyderm/pachyderm/src/server/pkg/deploy"
	"github.com/pachyderm/pachyderm/src/server/pkg/deploy/assets"
	"github.com/spf13/cobra"
	"go.pedge.io/pkg/cobra"
	"go.pedge.io/pkg/exec"
)

func maybeKcCreate(dryRun bool, manifest *bytes.Buffer) error {
	if dryRun {
		_, err := os.Stdout.Write(manifest.Bytes())
		return err
	}
	return pkgexec.RunIO(
		pkgexec.IO{
			Stdin:  manifest,
			Stdout: os.Stdout,
			Stderr: os.Stderr,
		}, "kubectl", "create", "-f", "-")
}

// DeployCmd returns a cobra command for deploying a pachyderm cluster.
func DeployCmd() *cobra.Command {
	var shards int
	var hostPath string
	var dev bool
	var dryRun bool
	var rethinkdbCacheSize string
	var logLevel string
	var opts *assets.AssetOpts

	deployLocal := &cobra.Command{
		Use:   "local",
		Short: "Deploy a single-node Pachyderm cluster with local metadata storage.",
		Long:  "Deploy a single-node Pachyderm cluster with local metadata storage.",
		Run: pkgcobra.RunBoundedArgs(pkgcobra.Bounds{Min: 0, Max: 0}, func(args []string) error {
			manifest := &bytes.Buffer{}
			if dev {
				opts.Version = deploy.DevVersionTag
			}
			assets.WriteLocalAssets(manifest, opts, hostPath)
			return maybeKcCreate(dryRun, manifest)
		}),
	}
	deployLocal.Flags().StringVar(&hostPath, "host-path", "/tmp/pach", "Location on the host machine where PFS metadata will be stored.")
	deployLocal.Flags().BoolVarP(&dev, "dev", "d", false, "Don't use a specific version of pachyderm/pachd.")

	deployGoogle := &cobra.Command{
		Use:   "google <GCS bucket> <GCE persistent disk> <Disk size (in GB)>",
		Short: "Deploy a Pachyderm cluster running on GCP.",
		Long:  "Deploy a Pachyderm cluster running on GCP.",
		Run: pkgcobra.RunBoundedArgs(pkgcobra.Bounds{Min: 3, Max: 3}, func(args []string) error {
			volumeName := args[1]
			volumeSize, err := strconv.Atoi(args[2])
			if err != nil {
				return fmt.Errorf("volume size needs to be an integer; instead got %v", args[2])
			}
			manifest := &bytes.Buffer{}
			assets.WriteGoogleAssets(manifest, opts, args[0],
				volumeName, volumeSize)
			return maybeKcCreate(dryRun, manifest)
		}),
	}

	deployAmazon := &cobra.Command{
		Use:   "amazon <S3 bucket> <id> <secret> <token> <region> <EBS volume name> <volume size (in GB)>",
		Short: "Deploy a Pachyderm cluster running on AWS.",
		Long:  "Deploy a Pachyderm cluster running on AWS.",
		Run: pkgcobra.RunBoundedArgs(pkgcobra.Bounds{Min: 7, Max: 7}, func(args []string) error {
			volumeName := args[5]
			volumeSize, err := strconv.Atoi(args[6])
			if err != nil {
				return fmt.Errorf("volume size needs to be an integer; instead got %v", args[6])
			}
			manifest := &bytes.Buffer{}
			assets.WriteAmazonAssets(manifest, opts, args[0], args[1], args[2], args[3],
				args[4], volumeName, volumeSize)
			return maybeKcCreate(dryRun, manifest)
		}),
	}

	deployMicrosoft := &cobra.Command{
		Use:   "microsoft <container> <storage account name> <storage account key> <volume uri> <volume size in GB>",
		Short: "Deploy a Pachyderm cluster running on Microsoft Azure.",
		Long:  "Deploy a Pachyderm cluster running on Microsoft Azure.",
		Run: pkgcobra.RunBoundedArgs(pkgcobra.Bounds{Min: 5, Max: 5}, func(args []string) error {
			_, err := base64.StdEncoding.DecodeString(args[2])
			if err != nil {
				return fmt.Errorf("storage-account-key needs to be base64 encoded; instead got '%v'", args[2])
			}
			volumeURI, err := url.ParseRequestURI(args[3])
			if err != nil {
				return fmt.Errorf("volume-uri needs to be a well-formed URI; instead got '%v'", args[3])
			}
			volumeSize, err := strconv.Atoi(args[4])
			if err != nil {
				return fmt.Errorf("volume size needs to be an integer; instead got %v", args[4])
			}
			manifest := &bytes.Buffer{}
			assets.WriteMicrosoftAssets(manifest, opts, args[0], args[1], args[2], volumeURI.String(), volumeSize)
			return maybeKcCreate(dryRun, manifest)
		}),
	}

	cmd := &cobra.Command{
		Use:   "deploy amazon|google|microsoft|basic",
		Short: "Deploy a Pachyderm cluster.",
		Long:  "Deploy a Pachyderm cluster.",
		PersistentPreRun: func(*cobra.Command, []string) {
			opts = &assets.AssetOpts{
				Shards:             uint64(shards),
				RethinkdbCacheSize: rethinkdbCacheSize,
				Version:            version.PrettyPrintVersion(version.Version),
				LogLevel:           logLevel,
			}
		},
	}
<<<<<<< HEAD
	cmd.Flags().IntVarP(&shards, "shards", "s", 32, "The static number of shards for pfs.")
	cmd.Flags().StringVarP(&hostPath, "host-path", "p", "/tmp/pach", "the path on the host machine where data will be stored; this is only relevant if you are running pachyderm locally.")
	cmd.Flags().BoolVarP(&dev, "dev", "d", false, "Don't use a specific version of pachyderm/pachd.")
	cmd.Flags().BoolVarP(&dryRun, "dry-run", "", false, "Don't actually deploy pachyderm to Kubernetes, instead just print the manifest.")
	cmd.Flags().StringVar(&rethinkdbCacheSize, "rethinkdb-cache-size", "768M", "Size of in-memory cache to use for Pachyderm's RethinkDB instance, "+
=======
	cmd.PersistentFlags().IntVarP(&shards, "shards", "s", 32, "The static number of shards for pfs.")
	cmd.PersistentFlags().BoolVarP(&dryRun, "dry-run", "", false, "Don't actually deploy pachyderm to Kubernetes, instead just print the manifest.")
	cmd.PersistentFlags().BoolVarP(&registry, "registry", "r", true, "Deploy a docker registry along side pachyderm.")
	cmd.PersistentFlags().StringVar(&rethinkdbCacheSize, "rethinkdb-cache-size", "768M", "Size of in-memory cache to use for Pachyderm's RethinkDB instance, "+
>>>>>>> 6d31ddf3
		"e.g. \"2G\". Default is \"768M\". Size is specified in bytes, with allowed SI suffixes (M, K, G, Mi, Ki, Gi, etc)")
	cmd.Flags().StringVar(&logLevel, "log-level", "info", "The level of log messages to print options are, from least to most verbose: \"error\", \"info\", \"debug\".")
	cmd.AddCommand(deployLocal)
	cmd.AddCommand(deployAmazon)
	cmd.AddCommand(deployGoogle)
	cmd.AddCommand(deployMicrosoft)
	return cmd
}<|MERGE_RESOLUTION|>--- conflicted
+++ resolved
@@ -125,18 +125,9 @@
 			}
 		},
 	}
-<<<<<<< HEAD
-	cmd.Flags().IntVarP(&shards, "shards", "s", 32, "The static number of shards for pfs.")
-	cmd.Flags().StringVarP(&hostPath, "host-path", "p", "/tmp/pach", "the path on the host machine where data will be stored; this is only relevant if you are running pachyderm locally.")
-	cmd.Flags().BoolVarP(&dev, "dev", "d", false, "Don't use a specific version of pachyderm/pachd.")
-	cmd.Flags().BoolVarP(&dryRun, "dry-run", "", false, "Don't actually deploy pachyderm to Kubernetes, instead just print the manifest.")
-	cmd.Flags().StringVar(&rethinkdbCacheSize, "rethinkdb-cache-size", "768M", "Size of in-memory cache to use for Pachyderm's RethinkDB instance, "+
-=======
 	cmd.PersistentFlags().IntVarP(&shards, "shards", "s", 32, "The static number of shards for pfs.")
 	cmd.PersistentFlags().BoolVarP(&dryRun, "dry-run", "", false, "Don't actually deploy pachyderm to Kubernetes, instead just print the manifest.")
-	cmd.PersistentFlags().BoolVarP(&registry, "registry", "r", true, "Deploy a docker registry along side pachyderm.")
 	cmd.PersistentFlags().StringVar(&rethinkdbCacheSize, "rethinkdb-cache-size", "768M", "Size of in-memory cache to use for Pachyderm's RethinkDB instance, "+
->>>>>>> 6d31ddf3
 		"e.g. \"2G\". Default is \"768M\". Size is specified in bytes, with allowed SI suffixes (M, K, G, Mi, Ki, Gi, etc)")
 	cmd.Flags().StringVar(&logLevel, "log-level", "info", "The level of log messages to print options are, from least to most verbose: \"error\", \"info\", \"debug\".")
 	cmd.AddCommand(deployLocal)
