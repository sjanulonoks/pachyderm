package hashtree

import (
	"bytes"
	"crypto/sha256"
	"fmt"
	"io"
	"os"
	pathlib "path"
	"regexp"
	"strings"

	"golang.org/x/sync/errgroup"

	bolt "github.com/coreos/bbolt"
	globlib "github.com/gobwas/glob"
	"github.com/golang/snappy"
	"github.com/pachyderm/pachyderm/src/client"
	"github.com/pachyderm/pachyderm/src/client/limit"
	"github.com/pachyderm/pachyderm/src/client/pfs"
	"github.com/pachyderm/pachyderm/src/client/pkg/pbutil"
	"github.com/pachyderm/pachyderm/src/server/pkg/errutil"
	"github.com/pachyderm/pachyderm/src/server/pkg/uuid"
)

const (
	FsBucket      = "fs"
	ChangedBucket = "changed"
	ObjectBucket  = "object"
	DatumBucket   = "datum"
	perm          = 0666
)

var (
<<<<<<< HEAD
	exists    = []byte{1}
	nullByte  = []byte{0}
	slashByte = []byte{'/'}
=======
	buckets    = []string{FsBucket, ChangedBucket, ObjectBucket}
	changedVal = []byte{1}
	nullByte   = []byte{0}
	slashByte  = []byte{'/'}
>>>>>>> ef4e243e
)

func fs(tx *bolt.Tx) *bolt.Bucket {
	return tx.Bucket(b(FsBucket))
}

func changed(tx *bolt.Tx) *bolt.Bucket {
	return tx.Bucket(b(ChangedBucket))
}

func object(tx *bolt.Tx) *bolt.Bucket {
	return tx.Bucket(b(ObjectBucket))
}

func datum(tx *bolt.Tx) *bolt.Bucket {
	return tx.Bucket(b(DatumBucket))
}

type dbHashTree struct {
	*bolt.DB
}

func slashEncode(b []byte) []byte {
	return bytes.Replace(b, slashByte, nullByte, -1)
}

func slashDecode(b []byte) []byte {
	return bytes.Replace(b, nullByte, slashByte, -1)
}

func s(b []byte) (result string) {
	if bytes.Equal(b, nullByte) {
		return ""
	}
	return string(slashDecode(b))
}

func b(s string) (result []byte) {
	if s == "" {
		return nullByte
	}
	return slashEncode([]byte(s))
}

func dbFile(storageRoot string) string {
	if storageRoot == "" {
		storageRoot = "/tmp"
	}
	return fmt.Sprintf("%s/hashtree/%s", storageRoot, uuid.NewWithoutDashes())
}

func NewDBHashTree(storageRoot string) (HashTree, error) {
	file := dbFile(storageRoot)
	if err := os.MkdirAll(pathlib.Dir(file), 0777); err != nil {
		return nil, err
	}
	result, err := newDBHashTree(file)
	if err != nil {
		return nil, err
	}
	if err := result.PutDir("/"); err != nil {
		return nil, err
	}
	return result, err
}

func DeserializeDBHashTree(storageRoot string, r io.Reader) (_ HashTree, retErr error) {
	result, err := NewDBHashTree(storageRoot)
	if err != nil {
		return nil, err
	}
	if err := result.Deserialize(r); err != nil {
		return nil, err
	}
	return result, nil
}

func newDBHashTree(file string) (HashTree, error) {
	db, err := bolt.Open(file, perm, nil)
	if err != nil {
		return nil, err
	}
	db.NoSync = true
	db.NoFreelistSync = true
	db.NoGrowSync = true
	db.MaxBatchDelay = 0
	if err := db.Batch(func(tx *bolt.Tx) error {
<<<<<<< HEAD
		for _, bucket := range []string{FsBucket, ChangedBucket, ObjectBucket, DatumBucket} {
=======
		for _, bucket := range buckets {
>>>>>>> ef4e243e
			if _, err := tx.CreateBucketIfNotExists(b(bucket)); err != nil {
				return err
			}
		}
		return nil
	}); err != nil {
		return nil, err
	}
	return &dbHashTree{db}, nil
}

func get(tx *bolt.Tx, path string) (*NodeProto, error) {
	node := &NodeProto{}
	data := fs(tx).Get(b(path))
	if data == nil {
		return nil, errorf(PathNotFound, "file \"%s\" not found", path)
	}
	if err := node.Unmarshal(data); err != nil {
		return nil, err
	}
	return node, nil
}

func (h *dbHashTree) Get(path string) (*NodeProto, error) {
	path = clean(path)
	var node *NodeProto
	if err := h.View(func(tx *bolt.Tx) error {
		var err error
		node, err = get(tx, path)
		return err
	}); err != nil {
		return nil, err
	}
	return node, nil
}

// dirPrefix returns the prefix that keys must have to be considered under the
// directory at path
func dirPrefix(path string) string {
	if path == "" {
		return "" // all paths are under the root
	}
	return path + "/"
}

// iterDir iterates through the nodes under path, it errors with PathNotFound if path doesn't exist, it errors with PathConflict if path exists but isn't a directory.
func iterDir(tx *bolt.Tx, path string, f func(k, v []byte, c *bolt.Cursor) error) error {
	node, err := get(tx, path)
	if err != nil {
		return err
	}
	if node.DirNode == nil {
		return errorf(PathConflict, "the file at \"%s\" is not a directory",
			path)
	}
	c := NewChildCursor(tx, path)
	for k, v := c.K(), c.V(); k != nil; k, v = c.Next() {
		if err := f(k, v, c.c); err != nil {
			if err == errutil.ErrBreak {
				return nil
			}
			return err
		}
	}
	return nil
}

func list(tx *bolt.Tx, path string, f func(*NodeProto) error) error {
	return iterDir(tx, path, func(_, v []byte, _ *bolt.Cursor) error {
		node := &NodeProto{}
		if err := node.Unmarshal(v); err != nil {
			return err
		}
		return f(node)
	})
}

// List retrieves the list of files and subdirectories of the directory at
// 'path'.
func (h *dbHashTree) List(path string, f func(*NodeProto) error) error {
	path = clean(path)
	return h.View(func(tx *bolt.Tx) error {
		return list(tx, path, f)
	})
}

func (h *dbHashTree) ListAll(path string) ([]*NodeProto, error) {
	var result []*NodeProto
	if err := h.List(path, func(node *NodeProto) error {
		result = append(result, node)
		return nil
	}); err != nil {
		return nil, err
	}
	return result, nil
}

func glob(tx *bolt.Tx, pattern string, f func(string, *NodeProto) error) error {
	if !isGlob(pattern) {
		node, err := get(tx, pattern)
		if err != nil {
			return err
		}
		return f(pattern, node)
	}

	g, err := globlib.Compile(pattern, '/')
	if err != nil {
		return errorf(MalformedGlob, err.Error())
	}
	c := fs(tx).Cursor()
	for k, v := c.First(); k != nil; k, v = c.Next() {
		if g.Match(s(k)) {
			node := &NodeProto{}
			if node.Unmarshal(v); err != nil {
				return err
			}
			if err := f(s(k), node); err != nil {
				if err == errutil.ErrBreak {
					return nil
				}
				return err
			}
		}
	}
	return nil
}

func (h *dbHashTree) Glob(pattern string, f func(string, *NodeProto) error) error {
	pattern = clean(pattern)
	return h.View(func(tx *bolt.Tx) error {
		return glob(tx, pattern, f)
	})
}

func (h *dbHashTree) GlobAll(pattern string) (map[string]*NodeProto, error) {
	res := make(map[string]*NodeProto)
	if err := h.Glob(pattern, func(path string, node *NodeProto) error {
		res[path] = node
		return nil
	}); err != nil {
		return nil, err
	}
	return res, nil
}

func (h *dbHashTree) FSSize() int64 {
	rootNode, err := h.Get("/")
	if err != nil {
		return 0
	}
	return rootNode.SubtreeSize
}

func (h *dbHashTree) Walk(path string, f func(path string, node *NodeProto) error) error {
	path = clean(path)
	return h.View(func(tx *bolt.Tx) error {
		c := fs(tx).Cursor()
		for k, v := c.Seek(b(path)); k != nil && strings.HasPrefix(s(k), path); k, v = c.Next() {
			node := &NodeProto{}
			if err := node.Unmarshal(v); err != nil {
				return err
			}
			nodePath := s(k)
			if nodePath == "" {
				nodePath = "/"
			}
			if nodePath != path && !strings.HasPrefix(nodePath, path+"/") {
				// node is a sibling of path, and thus doesn't get walked
				continue
			}
			if err := f(nodePath, node); err != nil {
				if err == errutil.ErrBreak {
					return nil
				}
				return err
			}
		}
		return nil
	})
}

func diff(newTx, oldTx *bolt.Tx, newPath string, oldPath string, recursiveDepth int64, f func(string, *NodeProto, bool) error) error {
	newNode, err := get(newTx, clean(newPath))
	if err != nil && Code(err) != PathNotFound {
		return err
	}
	oldNode, err := get(oldTx, clean(oldPath))
	if err != nil && Code(err) != PathNotFound {
		return err
	}
	if (newNode == nil && oldNode == nil) ||
		(newNode != nil && oldNode != nil && bytes.Equal(newNode.Hash, oldNode.Hash)) {
		return nil
	}
	var newC *childCursor
	if newNode != nil {
		if newNode.FileNode != nil || recursiveDepth == 0 {
			if err := f(newPath, newNode, true); err != nil {
				return err
			}
		} else if newNode.DirNode != nil {
			newC = NewChildCursor(newTx, newPath)
		}
	}
	var oldC *childCursor
	if oldNode != nil {
		if oldNode.FileNode != nil || recursiveDepth == 0 {
			if err := f(oldPath, oldNode, false); err != nil {
				return err
			}
		} else if oldNode.DirNode != nil {
			oldC = NewChildCursor(oldTx, newPath)
		}
	}
	if recursiveDepth > 0 || recursiveDepth == -1 {
		newDepth := recursiveDepth
		if recursiveDepth > 0 {
			newDepth--
		}
		switch {
		case oldC == nil && newC == nil:
			return nil
		case oldC == nil:
			for k := newC.K(); k != nil; k, _ = newC.Next() {
				child := pathlib.Base(s(k))
				if err := diff(newTx, oldTx, pathlib.Join(newPath, child), pathlib.Join(oldPath, child), newDepth, f); err != nil {
					return err
				}
			}
		case newC == nil:
			for k := oldC.K(); k != nil; k, _ = oldC.Next() {
				child := pathlib.Base(s(k))
				if err := diff(newTx, oldTx, pathlib.Join(newPath, child), pathlib.Join(oldPath, child), newDepth, f); err != nil {
					return err
				}
			}
		default:
		Children:
			for {
				var child string
				switch compare(newC, oldC) {
				case -1:
					child = pathlib.Base(s(newC.K()))
					newC.Next()
				case 0:
					if len(newC.K()) == 0 {
						break Children
					}
					child = pathlib.Base(s(newC.K()))
					newC.Next()
					oldC.Next()
				case 1:
					child = pathlib.Base(s(oldC.K()))
					oldC.Next()
				}
				if err := diff(newTx, oldTx, pathlib.Join(newPath, child), pathlib.Join(oldPath, child), newDepth, f); err != nil {
					return err
				}
			}
		}
	}
	return nil
}

func (h *dbHashTree) Diff(oldHashTree HashTree, newPath string, oldPath string, recursiveDepth int64, f func(path string, node *NodeProto, new bool) error) (retErr error) {
	// Setup a txn for each hashtree, this is a bit complicated because we don't want to make 2 read tx to the same tree, if we did then should someone start a write tx inbetween them we would have a deadlock
	old := oldHashTree.(*dbHashTree)
	if old == nil {
		return fmt.Errorf("unrecognized HashTree type")
	}
	rollback := func(tx *bolt.Tx) {
		if err := tx.Rollback(); err != nil && retErr == nil {
			retErr = err
		}
	}
	var newTx *bolt.Tx
	var oldTx *bolt.Tx
	if h == oldHashTree {
		tx, err := h.Begin(false)
		if err != nil {
			return err
		}
		newTx = tx
		oldTx = tx
		defer rollback(tx)
	} else {
		var err error
		newTx, err = h.Begin(false)
		if err != nil {
			return err
		}
		defer rollback(newTx)
		oldTx, err = old.Begin(false)
		if err != nil {
			return err
		}
		defer rollback(oldTx)
	}
	return diff(newTx, oldTx, newPath, oldPath, recursiveDepth, f)
}

func (h *dbHashTree) Serialize(_w io.Writer) error {
	w := pbutil.NewWriter(snappy.NewWriter(_w))
	return h.View(func(tx *bolt.Tx) error {
		for _, bucket := range buckets {
			b := tx.Bucket(b(bucket))
			keys := int64(b.Stats().KeyN)
			if err := w.Write(
				&BucketHeader{
					Bucket: bucket,
					Keys:   keys,
				}); err != nil {
				return err
			}
			if err := b.ForEach(func(k, v []byte) error {
				keys--
				if err := w.WriteBytes(k); err != nil {
					return err
				}
				return w.WriteBytes(v)
			}); err != nil {
				return err
			}
			if keys != 0 {
				return fmt.Errorf("bolt lied about the number of keys")
			}
		}
		return nil
	})
}

func (h *dbHashTree) Deserialize(_r io.Reader) error {
	r := pbutil.NewReader(snappy.NewReader(_r))
	hdr := &BucketHeader{}
	var eg errgroup.Group
	limiter := limit.New(100)
	for {
		hdr.Reset()
		if err := r.Read(hdr); err != nil {
			if err == io.EOF {
				break
			}
			return err
		}
		bucket := b(hdr.Bucket)
		for i := int64(0); i < hdr.Keys; i++ {
			_k, err := r.ReadBytes()
			if err != nil {
				return err
			}
			// we need to make copies of k and v because the memory will be reused
			k := make([]byte, len(_k))
			copy(k, _k)
			_v, err := r.ReadBytes()
			if err != nil {
				return err
			}
			v := make([]byte, len(_v))
			copy(v, _v)
			limiter.Acquire()
			eg.Go(func() error {
				defer limiter.Release()
				return h.Batch(func(tx *bolt.Tx) error {
					return tx.Bucket(bucket).Put(k, v)
				})
			})
		}
	}
	return eg.Wait()
}

func (h *dbHashTree) Copy() (HashTree, error) {
	if err := h.Hash(); err != nil {
		return nil, err
	}
	r, w := io.Pipe()
	var eg errgroup.Group
	eg.Go(func() (retErr error) {
		defer func() {
			if err := w.Close(); err != nil && retErr == nil {
				retErr = err
			}
		}()
		return h.Serialize(w)
	})
	var result HashTree
	eg.Go(func() error {
		var err error
		result, err = DeserializeDBHashTree(pathlib.Dir(h.Path()), r)
		return err
	})
	if err := eg.Wait(); err != nil {
		return nil, err
	}
	return result, nil
}

func (h *dbHashTree) Destroy() error {
	path := h.Path()
	if err := h.Close(); err != nil {
		return err
	}
	return os.Remove(path)
}

func put(tx *bolt.Tx, path string, node *NodeProto) error {
	data, err := node.Marshal()
	if err != nil {
		return err
	}
	if err := changed(tx).Put(b(path), exists); err != nil {
		return fmt.Errorf("error putting \"%s\": %v", path, err)
	}
	return fs(tx).Put(b(path), data)
}

// visit visits every ancestor of 'path' (excluding 'path' itself), leaf to
// root (i.e.  end of 'path' to beginning), and calls 'update' on each node
// along the way. For example, if 'visit' is called with 'path'="/path/to/file",
// then updateFn is called as follows:
//
// 1. update(node at "/path/to" or nil, "/path/to", "file")
// 2. update(node at "/path"    or nil, "/path",    "to")
// 3. update(node at "/"        or nil, "",         "path")
//
// This is useful for propagating changes to size upwards.
func visit(tx *bolt.Tx, path string, update updateFn) error {
	for path != "" {
		parent, child := split(path)
		pnode, err := get(tx, parent)
		if err != nil && Code(err) != PathNotFound {
			return err
		}
		if pnode != nil && pnode.nodetype() != directory {
			return errorf(PathConflict, "attempted to visit \"%s\", but it's not a "+
				"directory", path)
		}
		if pnode == nil {
			pnode = &NodeProto{}
		}
		if err := update(pnode, parent, child); err != nil {
			return err
		}
		if err := put(tx, parent, pnode); err != nil {
			return err
		}
		path = parent
	}
	return nil
}

func (h *dbHashTree) PutFile(path string, objects []*pfs.Object, size int64) error {
	return h.putFile(path, objects, nil, size)
}

func (h *dbHashTree) PutFileOverwrite(path string, objects []*pfs.Object, overwriteIndex *pfs.OverwriteIndex, sizeDelta int64) error {
	return h.putFile(path, objects, overwriteIndex, sizeDelta)
}

func (h *dbHashTree) putFile(path string, objects []*pfs.Object, overwriteIndex *pfs.OverwriteIndex, sizeDelta int64) error {
	path = clean(path)
	return h.Batch(func(tx *bolt.Tx) error {
		node, err := get(tx, path)
		if err != nil && Code(err) != PathNotFound {
			return err
		}
		if node == nil {
			node = &NodeProto{
				Name:     base(path),
				FileNode: &FileNodeProto{},
			}
		} else if node.nodetype() != file {
			return errorf(PathConflict, "could not put file at \"%s\"; a file of "+
				"type %s is already there", path, node.nodetype().tostring())
		}
		// Append new objects.  Remove existing objects if overwriting.
		if overwriteIndex != nil && overwriteIndex.Index <= int64(len(node.FileNode.Objects)) {
			node.FileNode.Objects = node.FileNode.Objects[:overwriteIndex.Index]
		}
		node.SubtreeSize += sizeDelta
		node.FileNode.Objects = append(node.FileNode.Objects, objects...)
		// Put the node
		if err := put(tx, path, node); err != nil {
			return err
		}
		return visit(tx, path, func(node *NodeProto, parent, child string) error {
			if node.DirNode == nil {
				// node created as part of this visit call, fill in the basics
				node.Name = base(parent)
				node.DirNode = &DirectoryNodeProto{}
			}
			node.SubtreeSize += sizeDelta
			return nil
		})
	})
}

func (h *dbHashTree) PutDir(path string) error {
	path = clean(path)
	return h.Batch(func(tx *bolt.Tx) error {
		node, err := get(tx, path)
		if err != nil && Code(err) != PathNotFound {
			return err
		}
		if node != nil {
			if node.nodetype() == directory {
				return nil
			} else if node.nodetype() != none {
				return errorf(PathConflict, "could not create directory at \"%s\"; a "+
					"file of type %s is already there", path, node.nodetype().tostring())
			}
		}
		node = &NodeProto{
			Name:    base(path),
			DirNode: &DirectoryNodeProto{},
		}
		if err := put(tx, path, node); err != nil {
			return err
		}
		return visit(tx, path, func(node *NodeProto, parent, child string) error {
			if node.DirNode == nil {
				// node created as part of this visit call, fill in the basics
				node.Name = base(parent)
				node.DirNode = &DirectoryNodeProto{}
			}
			return nil
		})
	})
}

// deleteDir deletes a directory and all the children under it
func deleteDir(tx *bolt.Tx, path string) error {
	c := fs(tx).Cursor()
	prefix := append(b(path), nullByte[0])
	for k, _ := c.Seek(prefix); bytes.HasPrefix(k, prefix); k, _ = c.Next() {
		if err := c.Delete(); err != nil {
			return err
		}
	}
	return fs(tx).Delete(b(path))
}

func (h *dbHashTree) DeleteFile(path string) error {
	path = clean(path)

	// Delete root means delete all files
	if path == "" {
		path = "/*"
	}
	return h.Batch(func(tx *bolt.Tx) error {
		if err := glob(tx, path, func(path string, node *NodeProto) error {
			// Check if the file has been deleted already
			if _, err := get(tx, path); err != nil && Code(err) == PathNotFound {
				return nil
			}
			// Remove 'path' and all nodes underneath it from h.fs
			if err := deleteDir(tx, path); err != nil {
				return err
			}
			size := node.SubtreeSize
			// Remove 'path' from its parent directory
			// TODO(bryce) Decide if this should be removed.
			parent, _ := split(path)
			pnode, err := get(tx, parent)
			if err != nil {
				if Code(err) == PathNotFound {
					return errorf(Internal, "delete discovered orphaned file \"%s\"", path)
				}
				return err
			}
			if pnode.DirNode == nil {
				return errorf(Internal, "file at \"%s\" is a regular-file, but \"%s\" already exists "+
					"under it (likely an uncaught PathConflict in prior PutFile or Merge)", path, pnode.DirNode)
			}
			put(tx, parent, pnode)
			// Mark nodes as 'changed' back to root
			if err := visit(tx, path, func(node *NodeProto, parent, child string) error {
				// If node.DirNode is nil it means either the parent didn't
				// exist (and thus was deserialized fron nil) or it does exist
				// but thinks it's a file, both are errors.
				if node.DirNode == nil {
					return errorf(Internal,
						"encountered orphaned file \"%s\" while deleting \"%s\"", path,
						join(parent, child))
				}
				node.SubtreeSize -= size
				return nil
			}); err != nil {
				return err
			}
			return nil
		}); err != nil && Code(err) != PathNotFound {
			// Deleting a non-existent file should be a no-op
			return err
		}
		return nil
	})
}

type mergeCursor struct {
	tx     *bolt.Tx
	cursor *bolt.Cursor
	path   string
	node   *NodeProto
	done   bool
}

func NewMergeCursor(h *dbHashTree) (*mergeCursor, error) {
	tx, err := h.Begin(false)
	if err != nil {
		return nil, err
	}
	m := &mergeCursor{
		tx:     tx,
		cursor: fs(tx).Cursor(),
	}
	k, v := m.cursor.First()
	m.path = s(k)
	n := &NodeProto{}
	n.Unmarshal(v)
	m.node = n
	return m, nil
}

func (m *mergeCursor) Path() string {
	return m.path
}

func (m *mergeCursor) Node() *NodeProto {
	return m.node
}

func (m *mergeCursor) Next() error {
	if m.done {
		return errorf(Internal, "done iterating")
	}
	k, v := m.cursor.Next()
	if k == nil {
		m.done = true
		return m.tx.Rollback()
	}
	m.path = s(k)
	n := &NodeProto{}
	n.Unmarshal(v)
	m.node = n
	return nil
}

func (m *mergeCursor) Done() bool {
	return m.done
}

func merge(tx *bolt.Tx, srcs []*dbHashTree) error {
	var cursors []*mergeCursor
	for _, src := range srcs {
		m, err := NewMergeCursor(src)
		if err != nil {
			return err
		}
		cursors = append(cursors, m)
	}

	for len(cursors) > 0 {
		path := cursors[0].Path()
		for i := 0; i < len(cursors); i++ {
			c := cursors[i]
			if c.Done() {
				cursors = append(cursors[:i], cursors[i+1:]...)
				i--
				continue
			}
			if strings.Compare(c.Path(), path) < 0 {
				path = c.Path()
			}
		}

		// Get the node at path in 'h' and determine its type (i.e. file, dir)
		destNode, err := get(tx, path)
		if err != nil && Code(err) != PathNotFound {
			return err
		}
		if destNode == nil {
			destNode = &NodeProto{
				Name:        base(path),
				SubtreeSize: 0,
				Hash:        nil,
				FileNode:    nil,
				DirNode:     nil,
			}
			if err := put(tx, path, destNode); err != nil {
				return err
			}
		} else if destNode.nodetype() == unrecognized {
			return errorf(Internal, "malformed file at \"%s\" in destination "+
				"hashtree is neither a regular-file nor a directory", path)
		}
		sizeDelta := int64(0)           // We return this to propagate file additions upwards
		pathtype := destNode.nodetype() // All nodes in 'srcs' must have same type

		for _, c := range cursors {
			if c.Path() != path {
				continue
			}
			n := c.Node()
			if pathtype == none {
				// 'h' is uninitialized at this path
				if n.nodetype() == directory {
					destNode.DirNode = &DirectoryNodeProto{}
				} else if n.nodetype() == file {
					destNode.FileNode = &FileNodeProto{}
				} else {
					return errorf(Internal, "could not merge unrecognized file type at "+
						"\"%s\", which is neither a file nore a directory", path)
				}
				pathtype = n.nodetype()
			} else if pathtype != n.nodetype() {
				return errorf(PathConflict, "could not merge path \"%s\" "+
					"which is a regular-file in some hashtrees and a directory in others", path)
			}
			switch n.nodetype() {
			case directory:
				sizeDelta += n.SubtreeSize
			case file:
				// Append new objects, and update size of target node (since that can't be
				// done in canonicalize)
				destNode.FileNode.Objects = append(destNode.FileNode.Objects,
					n.FileNode.Objects...)
				sizeDelta += n.SubtreeSize
			default:
				return errorf(Internal, "malformed file at \"%s\" in source "+
					"hashtree is neither a regular-file nor a directory", path)
			}

			if err := c.Next(); err != nil {
				return err
			}
		}

		// Update the size of destNode, and mark it changed
		destNode.SubtreeSize += sizeDelta
		if err := put(tx, path, destNode); err != nil {
			return err
		}
	}
	return nil
}

func (h *dbHashTree) Merge(trees ...HashTree) error {
	//	t := time.Now()
	//	defer func() {
	//		fmt.Printf("Time spent merging: %v\n", time.Since(t))
	//	}()
	// Skip empty trees
	var nonEmptyTrees []*dbHashTree
	for _, tree := range trees {
		_, err := tree.Get("/")
		if err != nil {
			continue
		}
		dbTree, ok := tree.(*dbHashTree)
		if !ok {
			return errorf(Internal, "wrong underlying hash tree type")
		}
		nonEmptyTrees = append(nonEmptyTrees, dbTree)
	}
	if len(nonEmptyTrees) == 0 {
		return nil
	}
	//	defer func() {
	//		spew.Dump(h.Stats().TxStats)
	//	}()
	return h.Update(func(tx *bolt.Tx) error {
		// Merge fs
		err := merge(tx, nonEmptyTrees)
		if err != nil {
			return err
		}
		// Merge objects
		for _, tree := range nonEmptyTrees {
			if err := tree.View(func(subTx *bolt.Tx) error {
				return object(subTx).ForEach(func(k, v []byte) error {
					return object(tx).Put(k, v)
				})
			}); err != nil {
				return err
			}
		}
		return nil
	})
}

func (h *dbHashTree) PutObject(o *pfs.Object, blockRef *pfs.BlockRef) error {
	data, err := blockRef.Marshal()
	if err != nil {
		return err
	}
	return h.Batch(func(tx *bolt.Tx) error {
		return object(tx).Put(b(o.Hash), data)
	})
}

func (h *dbHashTree) GetObject(o *pfs.Object) (*pfs.BlockRef, error) {
	result := &pfs.BlockRef{}
	if err := h.View(func(tx *bolt.Tx) error {
		data := object(tx).Get(b(o.Hash))
		if data == nil {
			return errorf(ObjectNotFound, "object \"%s\" not found", o.Hash)
		}
		return result.Unmarshal(data)
	}); err != nil {
		return nil, err
	}
	return result, nil
}

func (h *dbHashTree) PutDatum(d string) error {
	return h.Batch(func(tx *bolt.Tx) error {
		return datum(tx).Put(b(d), exists)
	})
}

func (h *dbHashTree) HasDatum(d string) (bool, error) {
	var result bool
	if err := h.View(func(tx *bolt.Tx) error {
		val := datum(tx).Get(b(d))
		if val != nil {
			result = true
		}
		return nil
	}); err != nil {
		return false, err
	}
	return result, nil
}

func (h *dbHashTree) DiffDatums(datums chan string) (bool, error) {
	var result bool
	if err := h.Update(func(tx *bolt.Tx) error {
		for d := range datums {
			val := datum(tx).Get(b(d))
			if val != nil {
				if err := datum(tx).Put(b(d), nullByte); err != nil {
					return err
				}
			}
		}
		if err := datum(tx).ForEach(func(k, v []byte) error {
			if string(v) != string(nullByte) {
				result = true
			}
			return datum(tx).Put(k, exists)
		}); err != nil {
			return err
		}
		return nil
	}); err != nil {
		return false, err
	}
	return result, nil
}

func hasChanged(tx *bolt.Tx, path string) bool {
	return changed(tx).Get(b(path)) != nil
}

func canonicalize(tx *bolt.Tx, path string) error {
	path = clean(path)
	if !hasChanged(tx, path) {
		return nil // Node is already canonical
	}
	n, err := get(tx, path)
	if err != nil {
		if Code(err) == PathNotFound {
			return errorf(Internal, "file \"%s\" not found; cannot canonicalize", path)
		}
		return err
	}

	// Compute hash of 'n'
	hash := sha256.New()
	switch n.nodetype() {
	case directory:
		// Compute n.Hash by concatenating name + hash of all children of n.DirNode
		// Note that the order of the children of n.DirNode are sorted when iterating.
		if err := iterDir(tx, path, func(k, _ []byte, _ *bolt.Cursor) error {
			childPath := s(k)
			if err := canonicalize(tx, childPath); err != nil {
				return err
			}
			childNode, err := get(tx, childPath)
			if err != nil {
				if Code(err) == PathNotFound {
					return errorf(Internal, "could not find file for \"%s\" while "+
						"updating hash of \"%s\"", childPath, path)
				}
				return err
			}
			// append child.Name and child.Hash to b
			hash.Write([]byte(fmt.Sprintf("%s:%s:", childNode.Name, childNode.Hash)))
			return nil
		}); err != nil {
			return err
		}
	case file:
		// Compute n.Hash by concatenating all BlockRef hashes in n.FileNode.
		for _, object := range n.FileNode.Objects {
			hash.Write([]byte(object.Hash))
		}
	default:
		return errorf(Internal,
			"malformed file at \"%s\" is neither a file nor a directory", path)
	}

	// Update hash of 'n'
	n.Hash = hash.Sum(nil)
	if err := put(tx, path, n); err != nil {
		return err
	}
	return changed(tx).Delete(b(path))
}

func (h *dbHashTree) Hash() error {
	return h.Batch(func(tx *bolt.Tx) error {
		return canonicalize(tx, "")
	})
}

type nodetype uint8

const (
	none         nodetype = iota // No file is present at this point in the tree
	directory                    // The file at this point in the tree is a directory
	file                         // ... is a regular file
	unrecognized                 // ... is an an unknown type
)

func (n *NodeProto) nodetype() nodetype {
	switch {
	case n == nil || (n.DirNode == nil && n.FileNode == nil):
		return none
	case n.DirNode != nil:
		return directory
	case n.FileNode != nil:
		return file
	default:
		return unrecognized
	}
}

func (n nodetype) tostring() string {
	switch n {
	case none:
		return "none"
	case directory:
		return "directory"
	case file:
		return "file"
	default:
		return "unknown"
	}
}

// updateFn is used by 'visit'. The first parameter is the node being visited,
// the second parameter is the path of that node, and the third parameter is the
// child of that node from the 'path' argument to 'visit'.
//
// The *NodeProto argument is guaranteed to have DirNode set (if it's not nil)--visit
// returns a 'PathConflict' error otherwise.
type updateFn func(*NodeProto, string, string) error

// This can be passed to visit() to detect PathConflict errors early
func nop(*NodeProto, string, string) error {
	return nil
}

var globRegex = regexp.MustCompile(`[*?\[\]\{\}!]`)

// isGlob checks if the pattern contains a glob character
func isGlob(pattern string) bool {
	return globRegex.Match([]byte(pattern))
}

// GetHashTreeObject is a convenience function to deserialize a HashTree from an object in the object store.
func GetHashTreeObject(pachClient *client.APIClient, storageRoot string, treeRef *pfs.Object) (HashTree, error) {
	return getHashTree(storageRoot, func(w io.Writer) error {
		return pachClient.GetObject(treeRef.Hash, w)
	})
}

// GetHashTreeObject is a convenience function to deserialize a HashTree from an tagged object in the object store.
func GetHashTreeTag(pachClient *client.APIClient, storageRoot string, treeRef *pfs.Tag) (HashTree, error) {
	return getHashTree(storageRoot, func(w io.Writer) error {
		return pachClient.GetTag(treeRef.Name, w)
	})
}

func getHashTree(storageRoot string, f func(io.Writer) error) (HashTree, error) {
	r, w := io.Pipe()
	var eg errgroup.Group
	eg.Go(func() (retErr error) {
		defer func() {
			if err := w.Close(); err != nil && retErr == nil {
				retErr = err
			}
		}()
		return f(w)
	})
	var tree HashTree
	eg.Go(func() error {
		var err error
		tree, err = DeserializeDBHashTree(storageRoot, r)
		return err
	})
	if err := eg.Wait(); err != nil {
		return nil, err
	}
	return tree, nil
}

// PutHashTree is a convenience function for putting a HashTree to an object store.
func PutHashTree(pachClient *client.APIClient, tree HashTree, tags ...string) (*pfs.Object, error) {
	r, w := io.Pipe()
	var eg errgroup.Group
	eg.Go(func() (retErr error) {
		defer func() {
			if err := w.Close(); err != nil && retErr == nil {
				retErr = err
			}
		}()
		return tree.Serialize(w)
	})
	var treeRef *pfs.Object
	eg.Go(func() error {
		var err error
		treeRef, _, err = pachClient.PutObject(r, tags...)
		return err
	})
	if err := eg.Wait(); err != nil {
		return nil, err
	}
	return treeRef, nil
}

// childCursor efficiently iterates the children of a directory
type childCursor struct {
	c *bolt.Cursor
	// childCursor efficiently iterates the children of a directory
	dir []byte
	k   []byte
	v   []byte
}

func NewChildCursor(tx *bolt.Tx, path string) *childCursor {
	path = clean(path)
	c := fs(tx).Cursor()
	dir := b(path)
	k, v := c.Seek(append(dir, nullByte[0]))
	if !bytes.Equal(dir, nullByte) {
		dir = append(dir, nullByte[0])
	}
	if !bytes.HasPrefix(k, dir) {
		k, v = nil, nil
	}
	return &childCursor{
		c:   c,
		dir: dir,
		k:   k,
		v:   v,
	}
}

func (d *childCursor) K() []byte {
	return d.k
}

func (d *childCursor) V() []byte {
	return d.v
}

func (d *childCursor) Next() ([]byte, []byte) {
	if d.k == nil {
		return nil, nil
	}
	k, v := d.c.Seek(append(d.k, 1))
	if !bytes.HasPrefix(k, d.dir) {
		k, v = nil, nil
	}
	d.k, d.v = k, v
	return k, v
}

func compare(a, b *childCursor) int {
	switch {
	case a.k == nil && b.k == nil:
		return 0
	case b.k == nil:
		return -1
	case a.k == nil:
		return 1
	default:
		return bytes.Compare(bytes.TrimPrefix(a.k, a.dir), bytes.TrimPrefix(b.k, b.dir))
	}
}<|MERGE_RESOLUTION|>--- conflicted
+++ resolved
@@ -32,16 +32,10 @@
 )
 
 var (
-<<<<<<< HEAD
+	buckets   = []string{FsBucket, ChangedBucket, ObjectBucket, DatumBucket}
 	exists    = []byte{1}
 	nullByte  = []byte{0}
 	slashByte = []byte{'/'}
-=======
-	buckets    = []string{FsBucket, ChangedBucket, ObjectBucket}
-	changedVal = []byte{1}
-	nullByte   = []byte{0}
-	slashByte  = []byte{'/'}
->>>>>>> ef4e243e
 )
 
 func fs(tx *bolt.Tx) *bolt.Bucket {
@@ -129,11 +123,7 @@
 	db.NoGrowSync = true
 	db.MaxBatchDelay = 0
 	if err := db.Batch(func(tx *bolt.Tx) error {
-<<<<<<< HEAD
-		for _, bucket := range []string{FsBucket, ChangedBucket, ObjectBucket, DatumBucket} {
-=======
 		for _, bucket := range buckets {
->>>>>>> ef4e243e
 			if _, err := tx.CreateBucketIfNotExists(b(bucket)); err != nil {
 				return err
 			}
