package server

import (
	"bytes"
	"fmt"
	"io"
	"sync"

	"github.com/golang/snappy"

	"github.com/gogo/protobuf/types"
	"github.com/pachyderm/pachyderm/src/client"
	"github.com/pachyderm/pachyderm/src/client/admin"
	"github.com/pachyderm/pachyderm/src/client/pfs"
	"github.com/pachyderm/pachyderm/src/client/pkg/grpcutil"
	"github.com/pachyderm/pachyderm/src/client/pkg/pbutil"
	"github.com/pachyderm/pachyderm/src/client/pps"
	"github.com/pachyderm/pachyderm/src/server/pkg/log"
	"github.com/pachyderm/pachyderm/src/server/pkg/obj"
)

type apiServer struct {
	log.Logger
	address        string
	pachClient     *client.APIClient
	pachClientOnce sync.Once
}

func (a *apiServer) Extract(request *admin.ExtractRequest, extractServer admin.API_ExtractServer) (retErr error) {
	pachClient := a.getPachClient()
	pachClient = pachClient.WithCtx(extractServer.Context())
	handleOp := extractServer.Send
	if request.URL != "" {
		url, err := obj.ParseURL(request.URL)
		if err != nil {
			return fmt.Errorf("error parsing url %v: %v", request.URL, err)
		}
		objClient, err := obj.NewClientFromURLAndSecret(extractServer.Context(), url)
		if err != nil {
			return err
		}
		objW, err := objClient.Writer(url.Object)
		if err != nil {
			return err
		}
		snappyW := snappy.NewBufferedWriter(objW)
		defer func() {
			if err := snappyW.Close(); err != nil && retErr == nil {
				retErr = err
			}
		}()
		w := pbutil.NewWriter(snappyW)
		handleOp = func(op *admin.Op) error { return w.Write(op) }
	}
	if !request.NoObjects {
		w := &extractObjectWriter{extractServer}
		if err := pachClient.ListObject(func(object *pfs.Object) error {
			if err := pachClient.GetObject(object.Hash, w); err != nil {
				return err
			}
			// empty PutObjectRequest to indicate EOF
			return handleOp(&admin.Op{Op1_7: &admin.Op1_7{Object: &pfs.PutObjectRequest{}}})
		}); err != nil {
			return err
		}
		if err := pachClient.ListTag(func(resp *pfs.ListTagsResponse) error {
			return handleOp(&admin.Op{Op1_7: &admin.Op1_7{
				Tag: &pfs.TagObjectRequest{
					Object: resp.Object,
					Tags:   []*pfs.Tag{resp.Tag},
				},
			}})
		}); err != nil {
			return err
		}
	}
	if !request.NoRepos {
		ris, err := pachClient.ListRepo(nil)
		if err != nil {
			return err
		}
		for _, ri := range ris {
			if len(ri.Provenance) > 0 {
				continue
			}
			if err := handleOp(&admin.Op{Op1_7: &admin.Op1_7{
				Repo: &pfs.CreateRepoRequest{
					Repo:        ri.Repo,
					Provenance:  ri.Provenance,
					Description: ri.Description,
				}},
			}); err != nil {
				return err
			}
			cis, err := pachClient.ListCommit(ri.Repo.Name, "", "", 0)
			if err != nil {
				return err
			}
			for _, ci := range sortCommitInfos(cis) {
				// Even without a parent, ParentCommit is used to indicate which
				// repo to make the commit in.
				if ci.ParentCommit == nil {
					ci.ParentCommit = client.NewCommit(ri.Repo.Name, "")
				}
				if err := handleOp(&admin.Op{Op1_7: &admin.Op1_7{
					Commit: &pfs.BuildCommitRequest{
						Parent: ci.ParentCommit,
						Tree:   ci.Tree,
						ID:     ci.Commit.ID,
					},
				}}); err != nil {
					return err
				}
			}
			bis, err := pachClient.ListBranch(ri.Repo.Name)
			if err != nil {
				return err
			}
			for _, bi := range bis {
<<<<<<< HEAD
				if err := handleOp(&admin.Op{Op17: &admin.Op17{
					Branch: &pfs.CreateBranchRequest{
						Head:   bi.Head,
						Branch: bi.Branch,
=======
				if err := handleOp(&admin.Op{Op1_7: &admin.Op1_7{
					Branch: &pfs.SetBranchRequest{
						Commit: bi.Head,
						Branch: bi.Name,
>>>>>>> ae0fef63
					},
				}}); err != nil {
					return err
				}
			}
		}
	}
	if !request.NoPipelines {
		pis, err := pachClient.ListPipeline()
		if err != nil {
			return err
		}
		for _, pi := range pis {
			if err := handleOp(&admin.Op{Op1_7: &admin.Op1_7{
				Pipeline: &pps.CreatePipelineRequest{
					Pipeline:           pi.Pipeline,
					Transform:          pi.Transform,
					ParallelismSpec:    pi.ParallelismSpec,
					Egress:             pi.Egress,
					OutputBranch:       pi.OutputBranch,
					ScaleDownThreshold: pi.ScaleDownThreshold,
					ResourceRequests:   pi.ResourceRequests,
					ResourceLimits:     pi.ResourceLimits,
					Input:              pi.Input,
					Description:        pi.Description,
					Incremental:        pi.Incremental,
					CacheSize:          pi.CacheSize,
					EnableStats:        pi.EnableStats,
					Batch:              pi.Batch,
					MaxQueueSize:       pi.MaxQueueSize,
					Service:            pi.Service,
					ChunkSpec:          pi.ChunkSpec,
					DatumTimeout:       pi.DatumTimeout,
					JobTimeout:         pi.JobTimeout,
					Salt:               pi.Salt,
				}}}); err != nil {
				return err
			}
		}
	}
	return nil
}

func sortCommitInfos(cis []*pfs.CommitInfo) []*pfs.CommitInfo {
	commitMap := make(map[string]*pfs.CommitInfo)
	for _, ci := range cis {
		commitMap[ci.Commit.ID] = ci
	}
	var result []*pfs.CommitInfo
	for _, ci := range cis {
		if commitMap[ci.Commit.ID] == nil {
			continue
		}
		var localResult []*pfs.CommitInfo
		for ci != nil {
			localResult = append(localResult, ci)
			delete(commitMap, ci.Commit.ID)
			if ci.ParentCommit != nil {
				ci = commitMap[ci.ParentCommit.ID]
			} else {
				ci = nil
			}
		}
		for i := range localResult {
			result = append(result, localResult[len(localResult)-i-1])
		}
	}
	return result
}

func (a *apiServer) Restore(restoreServer admin.API_RestoreServer) (retErr error) {
	ctx := restoreServer.Context()
	pachClient := a.getPachClient()
	defer func() {
		for {
			_, err := restoreServer.Recv()
			if err != nil {
				break
			}
		}
		if err := restoreServer.SendAndClose(&types.Empty{}); err != nil && retErr == nil {
			retErr = err
		}
	}()
	var r pbutil.Reader
	for {
		var op *admin.Op
		if r == nil {
			req, err := restoreServer.Recv()
			if err != nil {
				if err == io.EOF {
					return nil
				}
				return err
			}
			if req.URL != "" {
				url, err := obj.ParseURL(req.URL)
				if err != nil {
					return fmt.Errorf("error parsing url %v: %v", req.URL, err)
				}
				objClient, err := obj.NewClientFromURLAndSecret(restoreServer.Context(), url)
				if err != nil {
					return err
				}
				objR, err := objClient.Reader(url.Object, 0, 0)
				if err != nil {
					return err
				}
				snappyR := snappy.NewReader(objR)
				r = pbutil.NewReader(snappyR)
				continue
			} else {
				op = req.Op
			}
		} else {
			op = &admin.Op{}
			if err := r.Read(op); err != nil {
				if err == io.EOF {
					return nil
				}
				return err
			}
		}
		switch {
		case op.Op1_7 != nil && op.Op1_7.Object != nil:
			r := &extractObjectReader{adminAPIRestoreServer: restoreServer}
			r.buf.Write(op.Op1_7.Object.Value)
			if _, _, err := pachClient.PutObject(r); err != nil {
				return fmt.Errorf("error putting object: %v", err)
			}
		case op.Op1_7 != nil && op.Op1_7.Tag != nil:
			if _, err := pachClient.ObjectAPIClient.TagObject(ctx, op.Op1_7.Tag); err != nil {
				return fmt.Errorf("error tagging object: %v", grpcutil.ScrubGRPC(err))
			}
		case op.Op1_7 != nil && op.Op1_7.Repo != nil:
			if _, err := pachClient.PfsAPIClient.CreateRepo(ctx, op.Op1_7.Repo); err != nil {
				return fmt.Errorf("error creating repo: %v", grpcutil.ScrubGRPC(err))
			}
		case op.Op1_7 != nil && op.Op1_7.Commit != nil:
			if _, err := pachClient.PfsAPIClient.BuildCommit(ctx, op.Op1_7.Commit); err != nil {
				return fmt.Errorf("error creating commit: %v", grpcutil.ScrubGRPC(err))
			}
<<<<<<< HEAD
		case op.Op17 != nil && op.Op17.Branch != nil:
			if op.Op17.Branch.Branch == nil {
				op.Op17.Branch.Branch = client.NewBranch(op.Op17.Branch.Head.Repo.Name, op.Op17.Branch.SBranch)
			}
			if _, err := pachClient.PfsAPIClient.CreateBranch(ctx, op.Op17.Branch); err != nil {
=======
		case op.Op1_7 != nil && op.Op1_7.Branch != nil:
			if _, err := pachClient.PfsAPIClient.SetBranch(ctx, op.Op1_7.Branch); err != nil {
>>>>>>> ae0fef63
				return fmt.Errorf("error creating branch: %v", grpcutil.ScrubGRPC(err))
			}
		case op.Op1_7 != nil && op.Op1_7.Pipeline != nil:
			if _, err := pachClient.PpsAPIClient.CreatePipeline(ctx, op.Op1_7.Pipeline); err != nil {
				return fmt.Errorf("error creating pipeline: %v", grpcutil.ScrubGRPC(err))
			}
		}
	}
}

func (a *apiServer) getPachClient() *client.APIClient {
	a.pachClientOnce.Do(func() {
		var err error
		a.pachClient, err = client.NewFromAddress(a.address)
		if err != nil {
			panic(fmt.Sprintf("pps failed to initialize pach client: %v", err))
		}
	})
	return a.pachClient
}

type extractObjectWriter struct {
	admin.API_ExtractServer
}

func (w *extractObjectWriter) Write(p []byte) (int, error) {
	chunkSize := grpcutil.MaxMsgSize / 2
	var n int
	for i := 0; i*(chunkSize) < len(p); i++ {
		value := p[i*chunkSize:]
		if len(value) > chunkSize {
			value = value[:chunkSize]
		}
		if err := w.Send(&admin.Op{Op1_7: &admin.Op1_7{Object: &pfs.PutObjectRequest{Value: value}}}); err != nil {
			return n, err
		}
		n += len(value)
	}
	return n, nil
}

type adminAPIRestoreServer admin.API_RestoreServer

type extractObjectReader struct {
	adminAPIRestoreServer
	buf bytes.Buffer
	eof bool
}

func (r *extractObjectReader) Read(p []byte) (int, error) {
	for len(p) > r.buf.Len() && !r.eof {
		request, err := r.Recv()
		if err != nil {
			return 0, grpcutil.ScrubGRPC(err)
		}
		op := request.Op
		if op.Op1_7.Object == nil {
			return 0, fmt.Errorf("expected an object, but got: %v", op)
		}
		r.buf.Write(op.Op1_7.Object.Value)
		if len(op.Op1_7.Object.Value) == 0 {
			r.eof = true
		}
	}
	return r.buf.Read(p)
}<|MERGE_RESOLUTION|>--- conflicted
+++ resolved
@@ -117,17 +117,10 @@
 				return err
 			}
 			for _, bi := range bis {
-<<<<<<< HEAD
-				if err := handleOp(&admin.Op{Op17: &admin.Op17{
+				if err := handleOp(&admin.Op{Op1_7: &admin.Op1_7{
 					Branch: &pfs.CreateBranchRequest{
 						Head:   bi.Head,
 						Branch: bi.Branch,
-=======
-				if err := handleOp(&admin.Op{Op1_7: &admin.Op1_7{
-					Branch: &pfs.SetBranchRequest{
-						Commit: bi.Head,
-						Branch: bi.Name,
->>>>>>> ae0fef63
 					},
 				}}); err != nil {
 					return err
@@ -270,16 +263,11 @@
 			if _, err := pachClient.PfsAPIClient.BuildCommit(ctx, op.Op1_7.Commit); err != nil {
 				return fmt.Errorf("error creating commit: %v", grpcutil.ScrubGRPC(err))
 			}
-<<<<<<< HEAD
-		case op.Op17 != nil && op.Op17.Branch != nil:
-			if op.Op17.Branch.Branch == nil {
-				op.Op17.Branch.Branch = client.NewBranch(op.Op17.Branch.Head.Repo.Name, op.Op17.Branch.SBranch)
-			}
-			if _, err := pachClient.PfsAPIClient.CreateBranch(ctx, op.Op17.Branch); err != nil {
-=======
 		case op.Op1_7 != nil && op.Op1_7.Branch != nil:
-			if _, err := pachClient.PfsAPIClient.SetBranch(ctx, op.Op1_7.Branch); err != nil {
->>>>>>> ae0fef63
+			if op.Op1_7.Branch.Branch == nil {
+				op.Op1_7.Branch.Branch = client.NewBranch(op.Op1_7.Branch.Head.Repo.Name, op.Op1_7.Branch.SBranch)
+			}
+			if _, err := pachClient.PfsAPIClient.CreateBranch(ctx, op.Op1_7.Branch); err != nil {
 				return fmt.Errorf("error creating branch: %v", grpcutil.ScrubGRPC(err))
 			}
 		case op.Op1_7 != nil && op.Op1_7.Pipeline != nil:
